--- conflicted
+++ resolved
@@ -5,17 +5,15 @@
 
 ## [Unreleased]
 
-<<<<<<< HEAD
 ### Added
 
 - provider: UPCLOUD_TERRAFORM_PROVIDER_USER_AGENT environment variable to set the User-Agent header
-=======
+
 ## [5.11.2] - 2024-10-02
 
 ### Fixed
 
 - upcloud_loadbalancer_backend: added missing UpgradeState() to fix issue when upgrading the provider
->>>>>>> 4676afbd
 
 ## [5.11.1] - 2024-09-25
 
