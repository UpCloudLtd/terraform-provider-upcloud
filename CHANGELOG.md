--- conflicted
+++ resolved
@@ -10,11 +10,8 @@
 - gateway: add read-only `addresses` field
 - dbaas: `upcloud_managed_database_mysql_sessions`, `upcloud_managed_database_postgresql_sessions` and `upcloud_managed_database_redis_sessions` data sources
 - network: `dhcp_routes` field to `ip_network` block in `upcloud_network` resource
-<<<<<<< HEAD
+- router: `static_routes` block to `upcloud_router` resource
 - managed_object_storage: `managed_object_storage` & `managed_object_storage_user_access_key` resources and `managed_object_storage_regions` data source
-=======
-- router: `static_routes` block to `upcloud_router` resource
->>>>>>> dbe911b9
 
 ### Changed
 - kubernetes: remove node group maximum value validation. The maximum number of nodes (in the cluster) is determined by the cluster plan and the validation is done on the API side.
