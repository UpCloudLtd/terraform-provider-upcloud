# Changelog

All notable changes to this project will be documented in this file.
See updating [Changelog example here](https://keepachangelog.com/en/1.0.0/)

## [Unreleased]

<<<<<<< HEAD
### Added

- provider: UPCLOUD_TERRAFORM_PROVIDER_USER_AGENT environment variable to set the User-Agent header
=======
## [5.11.3] - 2024-10-09

### Changed

- upcloud_router: allow `no-nexthop` as static route nexthop value.
>>>>>>> 219709a3

## [5.11.2] - 2024-10-02

### Fixed

- upcloud_loadbalancer_backend: added missing UpgradeState() to fix issue when upgrading the provider

## [5.11.1] - 2024-09-25

### Changed

- dependencies: bump `github.com/UpCloudLtd/upcloud-go-api` to `v8.8.1`

## [5.11.0] - 2024-09-11

### Added

- upcloud_storage (data source): `encrypt`, `labels` and `system_labels` read-only fields.
- upcloud_managed_object_storage_custom_domain resource for managing custom domains for managed object storage end-points.
- upcloud_load_balancer_dns_challenge_domain data source for configuring DNS settings required for validating certificates.

### Changed

- upcloud_storage (data source): allow using `id` and `title` fields to find the storage.
- upcloud_storage (data source): make `type` field optional.

### Deprecated

- upcloud_storage (data source): `name`, `name_regex` and `most_recent` fields.

### Fixed

- upcloud_storage: when uploading compressed image, set `Content-Type` header based on the file-extension of the path defined in `source_location`.

### Removed

- upcloud_loadbalancer_backend: `tls_configs` removed from properties. The computed field exists on main level of the resource.

## [5.10.1] - 2024-08-21

### Fixed

- upcloud_kubernetes_node_group: do not set default value for `storage_encryption` in the provider implementation. Instead, use value returned from the API when updating the node group state. This fixes data consistency error when creating node group without defining value for `storage_encryption` and does not try to replace node group when running apply after updating provider to `v5.10.0`.
- upcloud_network_peering: add errors to diagnostics correctly, if fetching peering details fails while waiting for peering state, instead of crashing due to a segfault.

## [5.10.0] - 2024-08-19

### Added

- upcloud_storage: add support for labels
- upcloud_storage_template: add support for creating custom templates
- upcloud_kubernetes_node_group: `standard` storage tier when using a custom plan
- upcloud_managed_database_opensearch: `azure_migration`, `gcs_migration`, `index_rollup`, and `s3_migration` properties.

### Changed

- upcloud_managed_object_storage_policy: store configured value instead of the value returned by the API in the Terraform state. The provider will raise an error if these documents do not match
- System defined labels (i.e. labels prefixed with `_`) are filtered out from the `labels` maps.

### Fixed

- upcloud_storage: use `source_hash` to automatically verify the integrity of the imported data. Previously, the value was stored to state, but no validations were done
- upcloud_managed_object_storage_policy: ignore whitespace and unnecessary escapes when determining if policy document has changed

## [5.9.1] - 2024-08-05

### Added

- upcloud_managed_database_mysql: `ignore_roles` property (supported by PostgreSQL only at the moment)
- upcloud_managed_database_postgresql: `ignore_roles` property
- upcloud_managed_database_postgresql: `max_prepared_statements` property
- upcloud_managed_database_redis: `ignore_roles` property (supported by PostgreSQL only at the moment)
- upcloud_storage: add `standard` as a supported storage tier

### Fixed

- upcloud_managed_object_storage: modifying `region` requires replacing the resource.

## [5.9.0] - 2024-07-29

### Added

- upcloud_managed_database_\*: support for labels
- upcloud_router: add `static_routes` set for listing both user and service defined static routes

### Changed

- upcloud_router: store `attached_networks` values in alphabetical order
- upcloud_router: do not include service defined routes in the `static_route` set, as those can not be modified or removed by the user

### Fixed

- upcloud_router: remove empty strings from `attached_networks` value

## [5.8.1] - 2024-07-18

### Fixed

- upcloud_storage: sync title length constraint with API, allows 1-255 characters now

## [5.8.0] - 2024-07-16

### Added

- upcloud_kubernetes_node_group: support for non-encrypted node groups in encrypted cluster
- upcloud_managed_database_opensearch: `knn_memory_circuit_breaker_enabled` and `knn_memory_circuit_breaker_limit` properties.

### Changed

- upcloud_loadbalancer_frontend: use set type for `networks` as the backend returns them in alphabetical order instead of maintaining the order
- upcloud_loadbalancer_frontend: only store networks in state when the networks have been configured using `networks` blocks instead of deprecated `upcloud_loadbalancer.network` field.

### Fixed

- upcloud_loadbalancer_frontend: handle changes in the `networks`
- upcloud_loadbalancer: set `maintenance_dow` and `maintenance_time` as computed to avoid planning them to be removed when missing from configuration.

## [5.7.0] - 2024-07-02

### Added

- upcloud_managed_database_postgresql: support for Postgres 16

### Fixed

- upcloud_kubernetes_cluster (data source): make `kubeconfig` value sensitive.

### Removed

- upcloud_managed_database_postgresql: `pgaudit` property

## [5.6.1] - 2024-06-25

### Fixed

- dependencies: bump `github.com/hashicorp/go-retryablehttp` to `v0.7.7` to avoid potentially leaking basic auth credentials to logs.

## [5.6.0] - 2024-06-19

### Added

- upcloud_router: support `labels` field

### Fixed

- upcloud_network: detect if resource was deleted outside of Terraform
- upcloud_network_peering: detect if resource was deleted outside of Terraform
- upcloud_floating_ip_address: replace floating IP address, if `family` or `zone` have changes.
- provider: do not replace zero value with default when configuring plugin framework provider. For example, `request_timeout_sec = 0` will now disable request timeout also for resources migrated to plugin framework (e.g. `upcloud_network`).

## [5.5.0] - 2024-06-04

### Added

- upcloud_zone: `parent_zone` field.
- upcloud_network: support `labels` field
- gateway: uuid field for `upcloud_gateway_connection` resource
- gateway: uuid field for `upcloud_gateway_connection_tunnel` resource

### Fixed

- upcloud_managed_database_*: do not include empty or unmodified nested properties values in the API request. I.e., filter nested properties similarly than main level properties.

### Deprecated

- upcloud_zone: `name` field will be removed as the same value is available through `id` field.

## [5.4.0] - 2024-05-21

### Added

- kubernetes: support for node group custom plans
- kubernetes: support for node storage data at rest encryption

## [5.3.0] - 2024-05-13

### Added

- upcloud_network_peering: support for network peerings.

### Removed

- upcloud_managed_database_opensearch: `max_index_count` property in favor of `index_patterns`

### Fixed

- upcloud_managed_object_storage_user_policy: fix error with handling when policy is not found

## [5.2.3] - 2024-04-30

### Fixed

- upcloud_managed_object_storage_user_policy: fix issue with refreshing state after the resouce was deleted outside of Terraform
- upcloud_firewall_rules: fix issue with refreshing state after the resouce was deleted outside of Terraform
- upcloud_managed_database: removed additional properties are not stored in the state even if API returns them
- upcloud_managed_database_logical_database: fix issue with refreshing state after the resource was deleted outside of Terraform

## [5.2.2] - 2024-04-15

### Added

- upcloud_server: `additional_ip_address` block underneath `network_interface` for adding a maximum of 4 IP addresses to a server network interface

### Fixed

- managed object storage: fix error when refreshing a state after the resource was deleted outside of Terraform; applies to all upcloud_managed_object_storage* resources

### Changed

- Go version bump to 1.21

## [5.2.1] - 2024-03-28

### Fixed

- upcloud_managed_database: do not populate removed properties after upgrading the provider

## [5.2.0] - 2024-03-26

### Added

- upcloud_gateway: support for VPN feature (note that VPN feature is currently in beta)
- upcloud_gateway: `upcloud_gateway_connection` resource for creating VPN connections
- upcloud_gateway: `upcloud_gateway_connection_tunnel` resource for creating VPN tunnels

## [5.1.1] - 2024-03-13

### Changed

- upcloud_managed_database: update properties for each database type to match upstream.

### Fixed

- upcloud_managed_database: set all fields when importing database resources
- docs: update provider version to `~> 5.0`

## [5.1.0] - 2024-03-07

### Added

- upcloud_managed_database: support for attaching private networks

### Fixed

- upcloud_managed_database: set all relevant fields when importing `logical_database` and `user` resources

## [5.0.3] - 2024-03-05

### Fixed

- upcloud_managed_object_storage: fix import of `user*` and `policy` resources

## [5.0.2] - 2024-03-04

### Fixed

- upcloud_managed_object_storage: set `service_uuid` on import based on the given id

## [5.0.1] - 2024-03-01

### Fixed

- Added missing data sources and resources to Terraform provider documentation

## [5.0.0] - 2024-02-29

### Added

- upcloud_managed_object_storage: `upcloud_managed_storage_policy` resource for setting up policies
- upcloud_managed_object_storage: `upcloud_managed_storage_policies` data source for policies
- upcloud_managed_object_storage: `upcloud_managed_storage_user` resource for user management
- upcloud_managed_object_storage: `upcloud_managed_storage_user_policy` resource for attaching policies to users
- upcloud_managed_object_storage: `iam_url` property to `upcloud_managed_storage.endpoint`
- upcloud_managed_object_storage: `sts_url` property to `upcloud_managed_storage.endpoint`
- upcloud_managed_object_storage: required `status` property to `upcloud_managed_storage_user_access_key`

### Removed

- **Breaking**, upcloud_managed_object_storage: `users` property from `upcloud_managed_storage` resource
- **Breaking**, upcloud_managed_object_storage: `enabled` property from `upcloud_managed_storage_user_access_key` resource
- **Breaking**, upcloud_managed_object_storage: `name` property from `upcloud_managed_storage_user_access_key` resource
- **Breaking**, upcloud_managed_object_storage: `updated_at` property from `upcloud_managed_storage_user_access_key` resource

## [4.1.0] - 2024-02-16

### Added

- upcloud_loadbalancer: `maintenance_dow` and `maintenance_time` for managing maintenance windows settings
- upcloud_kubernetes_cluster: support for labels

### Fixed

- docs: update provider version to `~> 4.0`

## [4.0.0] - 2024-01-26

### Added
- upcloud_managed_database_redis: `redis_version` property

### Changed

- **Breaking**, upcloud_managed_database_mysql: changing property `admin_password` or `admin_username` forces resource re-creation
- **Breaking**, upcloud_managed_database_postgresql: changing property `admin_password` or `admin_username` forces resource re-creation
- **Breaking**, upcloud_managed_database resources: `title` field is required

### Removed

- **Breaking**, upcloud_managed_database_postgresql: `pg_read_replica` property
- **Breaking**, upcloud_managed_database_postgresql: `pg_service_to_fork_from` property

## [3.4.0] - 2024-01-25

### Added

- server: Add `server_group` field to allow configuring anti-affinity group when creating the server.
- upcloud_loadbalancer_frontend_rule: add `inverse` option to rule matchers.
- storage: Add support for encryption.

## [3.3.1] - 2024-01-10

### Added

- docs: add links to related UpCloud product documentation and tutorials.

### Fixed

- docs: update provider version to `~> 3.0`
- docs: in `upcloud_kubernetes_node_group` example, fix references and add missing required parameters

## [3.3.0] - 2023-12-20

### Added

- managed_object_storage: add required `name` property

### Fixed

- managed_object_storage: support for not configuring `labels`

## [3.2.0] - 2023-12-19

### Added

- load_balancer: `upcloud_loadbalancer_backend_tls_config` resource for backend TLS config management
- load_balancer: fields `tls_enabled`, `tls_verify` & `tls_use_system_ca` to `upcloud_loadbalancer_backend` resource's `properties`
- load_balancer: `http2_enabled` to `upcloud_loadbalancer_backend` resource's `properties` for enabling HTTP/2 backend support
- managed_database_mysql: Add `service_log` property
- managed_database_postgresql: Add `service_log` property
- managed_database_redis: Add `service_log` property
- server: Add `address_position` field to `storage_devices` and `template`
- provider: `request_timeout_sec` field to `upcloud` provider for managing the duration (in seconds) that the provider waits for an HTTP request towards UpCloud API to complete. Defaults to 120 seconds.

## [3.1.1] - 2023-11-21

### Changed
- docs: group resources and data-sources by product

## [3.1.0] - 2023-11-09

### Added
- kubernetes: `version` field to `upcloud_kubernetes_cluster` resource

### Deprecated
- `upcloud_object_storage`: the target product will reach its end of life by the end of 2024.

## [3.0.3] - 2023-10-31

### Fixed
- kubernetes: `upcloud_kubernetes_node_group` resource re-creation waits for destruction before creation
- managed_object_storage: `upcloud_managed_object_storage` resource network related documentation improved
- ip: `upcloud_floating_ip_address` resource's `access` field to allow only `public` value

## [3.0.2] - 2023-10-24

### Fixed
- managed_object_storage: `upcloud_managed_object_storage` resource public network validation

## [3.0.1] - 2023-10-23

### Fixed
- managed_object_storage: `upcloud_managed_object_storage` resource update to retain service users in all cases

## [3.0.0] - 2023-10-23

### Added
- **Breaking**, kubernetes: `control_plane_ip_filter` field to `upcloud_kubernetes_cluster` resource. This changes default behavior from _allow access from any IP_ to _block access from all IPs_. To be able to connect to the cluster, define list of allowed IP addresses and/or CIDR blocks or allow access from any IP.
- gateway: add read-only `addresses` field
- dbaas: `upcloud_managed_database_mysql_sessions`, `upcloud_managed_database_postgresql_sessions` and `upcloud_managed_database_redis_sessions` data sources
- network: `dhcp_routes` field to `ip_network` block in `upcloud_network` resource
- router: `static_routes` block to `upcloud_router` resource
- managed_object_storage: `managed_object_storage` & `managed_object_storage_user_access_key` resources and `managed_object_storage_regions` data source

### Changed
- kubernetes: remove node group maximum value validation. The maximum number of nodes (in the cluster) is determined by the cluster plan and the validation is done on the API side.

### Fixed
- **Breaking**, server: change tags from `List` to `Set`. The list order has already been ignored earlier and API does not support defining the order of tags.
- servergroup: use valid value as default for `anti_affinity_policy`.

## [2.12.0] - 2023-07-21

### Added
- lbaas: add `health_check_tls_verify` field to backend properties
- kubernetes: `utility_network_access` field to `upcloud_kubernetes_node_group` resource

## [2.11.0] - 2023-06-07

### Added
- kubernetes: `private_node_groups` field to `upcloud_kubernetes_cluster` resource
- server: properties `timezone`, `video_model` and `nic_model`
- servergroup: `anti_affinity_policy` field to `upcloud_server_group` resource for supporting strict anti-affinity
- dbaas: `upcloud_managed_database_opensearch` resource
- dbaas: `opensearch_access_control` block to `upcloud_managed_database_user` resource
- dbaas: `upcloud_managed_database_opensearch_indices` data source

### Changed
- dbaas: modifying `upcloud_managed_database_mysql` resource version field forces a new resource

### Removed
- servergroup: `anti_affinity` field from `upcloud_server_group` in favor of anti_affinity_policy

## [2.10.0] - 2023-04-26

### Added
- kubernetes: plan field to `upcloud_kubernetes_cluster` resource
- dbaas: support for PostgreSQL version 15

### Changed
- update upcloud-go-api to v6.1.0

## [2.9.1] - 2023-04-03

### Added
- lbaas: add `labels` support
- server, server group: add validation for `labels` keys and values

### Fixed
- gateway: wait for gateway to reach running state during resource create

## [2.9.0] - 2023-03-13

### Added
- gateway: new `upcloud_gateway` resource

### Changed
- update upcloud-go-api to v6.0.0

## [2.8.4] - 2023-02-21

### Fixed
- kubernetes: `upcloud_kubernetes_cluster` data source now provides `client_certificate`, `client_key`, and `cluster_ca_certificate` as PEM strings instead of base64 encoded PEM strings

## [2.8.3] - 2023-01-31

### Added
- kubernetes: anti-affinity option for `upcloud_kubernetes_node_group` resource

### Changed
- update upcloud-go-api to v5.4.0

## [2.8.2] - 2023-01-30

### Added
- server: support for `daily` simple backup plan

## [2.8.1] - 2023-01-26

### Added
- kubernetes: experimental `upcloud_kubernetes_node_group` resource

### Changed
- update upcloud-go-api to v5.2.1

### Removed
- kubernetes: experimental `node_group` field from `upcloud_kubernetes_cluster` resource
- dbaas: properties `additional_backup_regions`, `enable_ipv6` and `recovery_basebackup_name`

## [2.8.0] - 2022-12-21

### Added
- dbaas: experimental support for Managed Redis Database
- dbaas: user ACL properties for Redis and PostgreSQL
- dbaas: MySQL user authentication type field
- lbaas: `scheme` field to frontend rule HTTP redirect action.

### Changed
- update upcloud-go-api to v5.2.0

## [2.7.1] - 2022-11-29

### Fixed
- dbaas: new DB properties causing error when updating the state

### Added
- dbaas: new properties to MySQL and PostgreSQL resources

### Changed
- server: rebuild network interfaces without re-creating server
- new upcloud-go-api version 5

## [2.7.0] - 2022-11-16

### Added
- lbaas: private network support
- new server group resource with experimental anti affinity support

### Changed
- Update terraform-plugin-sdk to v2.24.0
- Update upcloud-go-api to v4.10.0

### Deprecated
- lbaas: `upcloud_loadbalancer` resource fields `dns_name` and `network`

### Removed
- kubernetes: kubernetes plan datasource

## [2.6.1] - 2022-10-12

### Fixed
- kubernetes: add mention about k8s resources being in alpha to the docs

## [2.6.0] - 2022-10-11

### Added
- dbaas: property validators
- dbaas: PostgreSQL properties `default_toast_compression` and `max_slot_wal_keep_size`
- server: Labels
- kubernetes: experimental: `upcloud_kubernetes_cluster` resource and `upcloud_kubernetes_cluster`
  & `upcloud_kubernetes_plan` data sources

### Fixed
- dbaas: fractional values in PostgreSQL properties `autovacuum_analyze_scale_factor`, `autovacuum_vacuum_scale_factor` and `bgwriter_lru_multiplier`
- dbaas: removed logic to replace last `_` with `.` in `pg_stat_statements_track`, `pg_partman_bgw_role`, `pg_partman_bgw_interval` property names as these are now handled in snake case also in the API.

### Changed
- dbaas: updated property descriptions
- structured logging with `tflog`
- storage: update maximum storage size from 2048 to 4096 gigabytes
- provider: changed `username` and `password` into optional parameters. This does not change how these parameters are used: providing these values in the provider block has already been optional, if credentials were defined as environment variables.

## [2.5.0] - 2022-06-20

### Added
- lbaas: frontend and backend properties
- lbaas: `set_forwarded_headers` frontend rule action
- firewall: allow specifying default rules

### Changed
- New upcloud-go-api version 4.7.0 with context support

## [2.4.2] - 2022-05-10

### Changed
- Update GoReleaser to v1.8.3

## [2.4.1] - 2022-05-05

### Fixed

- server: Remove all tags when tags change into an empty value
- server: Delete unused tags created with server resource on server delete
- server: Improve tags validation: check for case-insensitive duplicates, supress diff when only order of tags changes, print warning when trying to create existing tag with different letter casing
- dbaas: require that both `maintenance_window_time` and `maintenance_window_dow` are set when defining maintenance window
- dbaas: `maintenance_window_time` format

### Changed
- New upcloud-go-api version v4.5.1
- Update terraform-plugin-sdk to v2.15.0
- Update Go version to 1.17

## [2.4.0] - 2022-04-12

### Added
- Support for UpCloud Managed Load Balancers (beta)

### Fixed
- dbaas: upgrading database version

## [2.3.0] - 2022-03-14

### Added
- object storage: allow passing access and secret key as environment variables
- object storage: enable import feature
- storage: add support for autoresizing partition and filesystem

### Fixed
- dbaas: fix PostgreSQL properties: pg_stat_statements_track, pg_partman_bgw_role, pg_partman_bgw_interval

## [2.2.0] - 2022-02-14

### Added

- storage: upcloud_storage data source to retrieve specific storage details

### Fixed

- docs: set provider username and password as required arguments
- provider: return underlying error from initial login check instead of custom error
- provider: fix dangling resource references by removing a binding to an remote object if it no longer exists
- provider: fix runtime error when importing managed database


## [2.1.5] - 2022-01-27

### Fixed

- storage: fix missing backup_rule when importing resource
- provider: fix user-agent for release builds
- server: fix missing template id if resource creation fails on tag errors

### Changed

- Update documentation


## [2.1.4] - 2022-01-18

### Added

- server: validate plan and zone field values before executing API commands
- Support for UpCloud Managed Databases
- Support for debuggers like Delve

### Fixed

- firewall: fix missing server_id when importing firewall resource
- firewall: change port types from int to string to avoid having zero values in state when importing rules with undefined port number(s).
- firewall: remove proto field's default value "tcp" as this prevents settings optional fields value to null and update validator to accept empty string which corresponds to any protocol
- object storage: fix issue where order of storage buckets in an object storage resource would incorrectly trigger changes
- server: return more descriptive error message if subaccount tries to edit server tags

### Changed

- Upgraded terraform-plugin-sdk from v2.7.1 to v2.10.0

## [2.1.3] - 2021-11-18

### Added

- Added title field to the server resource

### Fixed

- server: fix custom plan updates (cpu/mem)

### Changed

- server: new hostname validator

## [2.1.2] - 2021-11-01

### Added

- Added simple backups support (#188)

### Fixed

- Prevent empty tags from replanning a server (#178)
- Make sure either storage devices or template are required on the server resource

## [2.1.1] - 2021-06-22

### Fixed

- fix(client): fix user-agent value (#165)

## [2.1.0] - 2021-06-01

### Added

- Support for UpCloud ObjectStorage S3 compatible storage.
- Add host field to the server resource
- server: add tags attribute support (#150)
- chore: Add more examples

### Fixed

- Server not started after updating storage device
- router: fix creation of attachedNetworks for routers #144
- chore: fix example in upcloud_tag #125
- server: prevent some attribute update from restarting (#146)
- router: allow detaching router and deleting attached routers (#151)
- storage: check size before cloning a device (#152)
- storage: fix address formating (#153)

### Changed

- Update documentation
- Update README

### Deprecated

- tag resource
- zone and zones datasources
- tag datasource

## [2.0.0] - 2021-01-27

### Added

- Missing documentation server resource [#89](https://github.com/UpCloudLtd/terraform-provider-upcloud/issues/89)
- Missing documentation for zone datasource [#120](https://github.com/UpCloudLtd/terraform-provider-upcloud/issues/120)
- New [examples](https://github.com/UpCloudLtd/terraform-provider-upcloud/tree/main/examples/) of using the provider
- Updated workflow to run acceptance tests when opening pull request / pushing to master
- Add user-agent header to the requests
- Can now explicitly set IP address for network interfaces (requires special priviledes for your UpCloud account)
- Expose metadata field for server resource

### Changed

- **Breaking**: the template (os storage) is described with a separate block within the server resource, note that removing / recreating server resource also recreates the storage
- **Breaking**: other storages are now managed outside of the server resource and attached to server using `storage_devices` block

### Removed

- Moved multiple utility functions to `/internal`

### Fixed

- Better drift detection [#106](https://github.com/UpCloudLtd/terraform-provider-upcloud/issues/106)
- Fixed issue where a change in server storages would replace the server network interfaces and recreate the server
- Addressed issue where a change in server networking would replace the previous storages (the template will still be created anew)
- Inconsistent documentation

## [1.0.0] - 2020-10-19

Updated upcloud-go-api, added build/CI scripts, and repackaged 0.1.0 as 1.0.0.

## [0.1.0] - 2020-09-24

### Added

- Changelog to highlight key alterations across future releases
- Website directory for future provider documentation
- Vendor directory through go modules to cover CI builds
- datasource_upcloud_hosts to view hosts data
- datasource_upcloud_ip_addresses to retrieve account wide ip address data
- datasource_upcloud_networks to retrieve account wide networks data
- datasource_upcloud_tags to retrieve account wide tag data
- datasource_upcloud_zone to retrieve specific zone details
- datasource_upcloud_zones to retrieve account wide zone data
- resource_upcloud_firewall_rules add to allow rules to be applied to server
- resource_upcloud_floating_ip_address to allow the management of floating ip addresses
- resource_upcloud_network to allow the management of networks
- resource_upcloud_router to allow the management of routers

### Changed

- README and examples/README to cover local builds, setup and test execution
- Go version to 1.14 and against Go master branch in Travis CI
- Travis CI file to execute website-test covering provider documentation
- Provider uses Terraform Plugin SDK V2
- resource_upcloud_server expanded with new functionality from UpCloud API 1.3
- resource_upcloud_storage expaned with new functionality from UpCloud API 1.3
- resource_upcloud_tag expanded to implement read function

### Removed

- Removed storage HCL blocks that failed due to referencing older UpCloud template ID
- Removed the plan, price, price_zone and timezone UpCloud resources
- resource_upcloud_ip removed and replaced by resource_upcloud_floating_ip_address
- resource_upcloud_firewall_rule removed and replaced by resource_upcloud_firewall_rules
- resource_upcloud_zone removed and replaced by zone and zones datasources

[Unreleased]: https://github.com/UpCloudLtd/terraform-provider-upcloud/compare/v5.11.3...HEAD
[5.11.3]: https://github.com/UpCloudLtd/terraform-provider-upcloud/compare/v5.11.2...v5.11.3
[5.11.2]: https://github.com/UpCloudLtd/terraform-provider-upcloud/compare/v5.11.1...v5.11.2
[5.11.1]: https://github.com/UpCloudLtd/terraform-provider-upcloud/compare/v5.11.0...v5.11.1
[5.11.0]: https://github.com/UpCloudLtd/terraform-provider-upcloud/compare/v5.10.1...v5.11.0
[5.10.1]: https://github.com/UpCloudLtd/terraform-provider-upcloud/compare/v5.10.0...v5.10.1
[5.10.0]: https://github.com/UpCloudLtd/terraform-provider-upcloud/compare/v5.9.1...v5.10.0
[5.9.1]: https://github.com/UpCloudLtd/terraform-provider-upcloud/compare/v5.9.0...v5.9.1
[5.9.0]: https://github.com/UpCloudLtd/terraform-provider-upcloud/compare/v5.8.1...v5.9.0
[5.8.1]: https://github.com/UpCloudLtd/terraform-provider-upcloud/compare/v5.8.0...v5.8.1
[5.8.0]: https://github.com/UpCloudLtd/terraform-provider-upcloud/compare/v5.7.0...v5.8.0
[5.7.0]: https://github.com/UpCloudLtd/terraform-provider-upcloud/compare/v5.6.1...v5.7.0
[5.6.1]: https://github.com/UpCloudLtd/terraform-provider-upcloud/compare/v5.6.0...v5.6.1
[5.6.0]: https://github.com/UpCloudLtd/terraform-provider-upcloud/compare/v5.5.0...v5.6.0
[5.5.0]: https://github.com/UpCloudLtd/terraform-provider-upcloud/compare/v5.4.0...v5.5.0
[5.4.0]: https://github.com/UpCloudLtd/terraform-provider-upcloud/compare/v5.3.0...v5.4.0
[5.3.0]: https://github.com/UpCloudLtd/terraform-provider-upcloud/compare/v5.2.3...v5.3.0
[5.2.3]: https://github.com/UpCloudLtd/terraform-provider-upcloud/compare/v5.2.2...v5.2.3
[5.2.2]: https://github.com/UpCloudLtd/terraform-provider-upcloud/compare/v5.2.1...v5.2.2
[5.2.1]: https://github.com/UpCloudLtd/terraform-provider-upcloud/compare/v5.2.0...v5.2.1
[5.2.0]: https://github.com/UpCloudLtd/terraform-provider-upcloud/compare/v5.1.1...v5.2.0
[5.1.1]: https://github.com/UpCloudLtd/terraform-provider-upcloud/compare/v5.1.0...v5.1.1
[5.1.0]: https://github.com/UpCloudLtd/terraform-provider-upcloud/compare/v5.0.3...v5.1.0
[5.0.3]: https://github.com/UpCloudLtd/terraform-provider-upcloud/compare/v5.0.2...v5.0.3
[5.0.2]: https://github.com/UpCloudLtd/terraform-provider-upcloud/compare/v5.0.1...v5.0.2
[5.0.1]: https://github.com/UpCloudLtd/terraform-provider-upcloud/compare/v5.0.0...v5.0.1
[5.0.0]: https://github.com/UpCloudLtd/terraform-provider-upcloud/compare/v4.1.0...v5.0.0
[4.1.0]: https://github.com/UpCloudLtd/terraform-provider-upcloud/compare/v4.0.0...v4.1.0
[4.0.0]: https://github.com/UpCloudLtd/terraform-provider-upcloud/compare/v3.4.0...v4.0.0
[3.4.0]: https://github.com/UpCloudLtd/terraform-provider-upcloud/compare/v3.3.1...v3.4.0
[3.3.1]: https://github.com/UpCloudLtd/terraform-provider-upcloud/compare/v3.3.0...v3.3.1
[3.3.0]: https://github.com/UpCloudLtd/terraform-provider-upcloud/compare/v3.2.0...v3.3.0
[3.2.0]: https://github.com/UpCloudLtd/terraform-provider-upcloud/compare/v3.1.1...v3.2.0
[3.1.1]: https://github.com/UpCloudLtd/terraform-provider-upcloud/compare/v3.1.0...v3.1.1
[3.1.0]: https://github.com/UpCloudLtd/terraform-provider-upcloud/compare/v3.0.3...v3.1.0
[3.0.3]: https://github.com/UpCloudLtd/terraform-provider-upcloud/compare/v3.0.2...v3.0.3
[3.0.2]: https://github.com/UpCloudLtd/terraform-provider-upcloud/compare/v3.0.1...v3.0.2
[3.0.1]: https://github.com/UpCloudLtd/terraform-provider-upcloud/compare/v3.0.0...v3.0.1
[3.0.0]: https://github.com/UpCloudLtd/terraform-provider-upcloud/compare/v2.12.0...v3.0.0
[2.12.0]: https://github.com/UpCloudLtd/terraform-provider-upcloud/compare/v2.11.0...v2.12.0
[2.11.0]: https://github.com/UpCloudLtd/terraform-provider-upcloud/compare/v2.10.0...v2.11.0
[2.10.0]: https://github.com/UpCloudLtd/terraform-provider-upcloud/compare/v2.9.1...v2.10.0
[2.9.1]: https://github.com/UpCloudLtd/terraform-provider-upcloud/compare/v2.9.0...v2.9.1
[2.9.0]: https://github.com/UpCloudLtd/terraform-provider-upcloud/compare/v2.8.4...v2.9.0
[2.8.4]: https://github.com/UpCloudLtd/terraform-provider-upcloud/compare/v2.8.3...v2.8.4
[2.8.3]: https://github.com/UpCloudLtd/terraform-provider-upcloud/compare/v2.8.2...v2.8.3
[2.8.2]: https://github.com/UpCloudLtd/terraform-provider-upcloud/compare/v2.8.1...v2.8.2
[2.8.1]: https://github.com/UpCloudLtd/terraform-provider-upcloud/compare/v2.8.0...v2.8.1
[2.8.0]: https://github.com/UpCloudLtd/terraform-provider-upcloud/compare/v2.7.1...v2.8.0
[2.7.1]: https://github.com/UpCloudLtd/terraform-provider-upcloud/compare/v2.7.0...v2.7.1
[2.7.0]: https://github.com/UpCloudLtd/terraform-provider-upcloud/compare/v2.6.1...v2.7.0
[2.6.1]: https://github.com/UpCloudLtd/terraform-provider-upcloud/compare/v2.6.0...v2.6.1
[2.6.0]: https://github.com/UpCloudLtd/terraform-provider-upcloud/compare/v2.5.0...v2.6.0
[2.5.0]: https://github.com/UpCloudLtd/terraform-provider-upcloud/compare/v2.4.2...v2.5.0
[2.4.2]: https://github.com/UpCloudLtd/terraform-provider-upcloud/compare/v2.4.1...v2.4.2
[2.4.1]: https://github.com/UpCloudLtd/terraform-provider-upcloud/compare/v2.4.0...v2.4.1
[2.4.0]: https://github.com/UpCloudLtd/terraform-provider-upcloud/compare/v2.3.0...v2.4.0
[2.3.0]: https://github.com/UpCloudLtd/terraform-provider-upcloud/compare/v2.2.0...v2.3.0
[2.2.0]: https://github.com/UpCloudLtd/terraform-provider-upcloud/compare/v2.1.5...v2.2.0
[2.1.5]: https://github.com/UpCloudLtd/terraform-provider-upcloud/compare/v2.1.4...v2.1.5
[2.1.4]: https://github.com/UpCloudLtd/terraform-provider-upcloud/compare/v2.1.3...v2.1.4
[2.1.3]: https://github.com/UpCloudLtd/terraform-provider-upcloud/compare/v2.1.2...v2.1.3
[2.1.2]: https://github.com/UpCloudLtd/terraform-provider-upcloud/compare/v2.1.1...v2.1.2
[2.1.1]: https://github.com/UpCloudLtd/terraform-provider-upcloud/compare/v2.1.0...v2.1.1
[2.1.0]: https://github.com/UpCloudLtd/terraform-provider-upcloud/compare/2.0.0...v2.1.0
[2.0.0]: https://github.com/UpCloudLtd/terraform-provider-upcloud/compare/1.0.0...2.0.0
[1.0.0]: https://github.com/UpCloudLtd/terraform-provider-upcloud/compare/0.1.0...1.0.0
[0.1.0]: https://github.com/UpCloudLtd/terraform-provider-upcloud/releases/tag/0.1.0<|MERGE_RESOLUTION|>--- conflicted
+++ resolved
@@ -5,17 +5,15 @@
 
 ## [Unreleased]
 
-<<<<<<< HEAD
 ### Added
 
 - provider: UPCLOUD_TERRAFORM_PROVIDER_USER_AGENT environment variable to set the User-Agent header
-=======
+
 ## [5.11.3] - 2024-10-09
 
 ### Changed
 
 - upcloud_router: allow `no-nexthop` as static route nexthop value.
->>>>>>> 219709a3
 
 ## [5.11.2] - 2024-10-02
 
