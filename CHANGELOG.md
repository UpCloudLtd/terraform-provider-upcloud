--- conflicted
+++ resolved
@@ -5,11 +5,9 @@
 
 ## [Unreleased]
 
-<<<<<<< HEAD
+
 ## [3.0.1] - 2023-10-23
 
-=======
->>>>>>> e2815a83
 ### Fixed
 - managed_object_storage: `managed_object_storage` update to retain service users in all cases
 
