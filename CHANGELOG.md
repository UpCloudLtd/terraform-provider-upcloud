# Changelog

All notable changes to this project will be documented in this file.
See updating [Changelog example here](https://keepachangelog.com/en/1.0.0/)

<<<<<<< HEAD
## 2.1.0

### Added

- support for UpCloud ObjectStorage S3 compatible storage.

=======
>>>>>>> 52f0d10c
## 2.0.0

### Added

- Missing documentation server resource [#89](https://github.com/UpCloudLtd/terraform-provider-upcloud/issues/89)
- Missing documentation for zone datasource [#120](https://github.com/UpCloudLtd/terraform-provider-upcloud/issues/120)
- New [examples](../blob/master/examples) of using the provider
- Updated workflow to run acceptance tests when opening pull request / pushing to master
- Add user-agent header to the requests
- Can now explicitly set IP address for network interfaces (requires special priviledes for your UpCloud account)
- Expose metadata field for server resource

### Changed

- **Breaking**: the template (os storage) is described with a separate block within the server resource, note that removing / recreating server resource also recreates the storage
- **Breaking**: other storages are now managed outside of the server resource and attached to server using `storage_devices` block

### Removed

- Moved multiple utility functions to `/internal`

### Fixed

- Better drift detection [#106](https://github.com/UpCloudLtd/terraform-provider-upcloud/issues/106)
- Fixed issue where a change in server storages would replace the server network interfaces and recreate the server
- Addressed issue where a change in server networking would replace the previous storages (the template will still be created anew)
- Inconsistent documentation

## 1.0.0

## 0.1.0

### Added

- Changelog to highlight key alterations across future releases
- Website directory for future provider documentation
- Vendor directory through go modules to cover CI builds
- datasource_upcloud_hosts to view hosts data
- datasource_upcloud_ip_addresses to retrieve account wide ip address data
- datasource_upcloud_networks to retrieve account wide networks data
- datasource_upcloud_tags to retrieve account wide tag data
- datasource_upcloud_zone to retrieve specific zone details
- datasource_upcloud_zones to retrieve account wide zone data
- resource_upcloud_firewall_rules add to allow rules to be applied to server
- resource_upcloud_floating_ip_address to allow the management of floating ip addresses
- resource_upcloud_network to allow the management of networks
- resource_upcloud_router to allow the management of routers

### Changed

- README and examples/README to cover local builds, setup and test execution
- Go version to 1.14 and against Go master branch in Travis CI
- Travis CI file to execute website-test covering provider documentation
- Provider uses Terraform Plugin SDK V2
- resource_upcloud_server expanded with new functionality from UpCloud API 1.3
- resource_upcloud_storage expaned with new functionality from UpCloud API 1.3
- resource_upcloud_tag expanded to implement read function

### Removed

- Removed storage HCL blocks that failed due to referencing older UpCloud template ID
- Removed the plan, price, price_zone and timezone UpCloud resources
- resource_upcloud_ip removed and replaced by resource_upcloud_floating_ip_address
- resource_upcloud_firewall_rule removed and replaced by resource_upcloud_firewall_rules
- resource_upcloud_zone removed and replaced by zone and zones datasources<|MERGE_RESOLUTION|>--- conflicted
+++ resolved
@@ -3,15 +3,12 @@
 All notable changes to this project will be documented in this file.
 See updating [Changelog example here](https://keepachangelog.com/en/1.0.0/)
 
-<<<<<<< HEAD
 ## 2.1.0
 
 ### Added
 
 - support for UpCloud ObjectStorage S3 compatible storage.
 
-=======
->>>>>>> 52f0d10c
 ## 2.0.0
 
 ### Added
