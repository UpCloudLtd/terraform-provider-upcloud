# Changelog

All notable changes to this project will be documented in this file.
See updating [Changelog example here](https://keepachangelog.com/en/1.0.0/)

## [Unreleased]

<<<<<<< HEAD
### Added
- lbaas: private network support

### Changed
- Update terraform-plugin-sdk to v2.24.0
- Update upcloud-go-api to v4.10.0

### Deprecated
- lbaas: `upcloud_loadbalancer` resource fields `dns_name` and `network`
=======
### Removed
- kubernetes: kubernetes plan datasource
>>>>>>> b99f546d

## [2.6.1] - 2022-10-12

### Fixed
- kubernetes: add mention about k8s resources being in alpha to the docs

## [2.6.0] - 2022-10-11

### Added
- dbaas: property validators
- dbaas: PostgreSQL properties `default_toast_compression` and `max_slot_wal_keep_size`
- server: Labels
- kubernetes: experimental: `upcloud_kubernetes_cluster` resource and `upcloud_kubernetes_cluster`
  & `upcloud_kubernetes_plan` data sources

### Fixed
- dbaas: fractional values in PostgreSQL properties `autovacuum_analyze_scale_factor`, `autovacuum_vacuum_scale_factor` and `bgwriter_lru_multiplier`
- dbaas: removed logic to replace last `_` with `.` in `pg_stat_statements_track`, `pg_partman_bgw_role`, `pg_partman_bgw_interval` property names as these are now handled in snake case also in the API.

### Changed
- dbaas: updated property descriptions
- structured logging with `tflog`
- storage: update maximum storage size from 2048 to 4096 gigabytes
- provider: changed `username` and `password` into optional parameters. This does not change how these parameters are used: providing these values in the provider block has already been optional, if credentials were defined as environment variables.

## [2.5.0] - 2022-06-20

### Added
- lbaas: frontend and backend properties
- lbaas: `set_forwarded_headers` frontend rule action
- firewall: allow specifying default rules

### Changed
- New upcloud-go-api version 4.7.0 with context support

## [2.4.2] - 2022-05-10

### Changed
- Update GoReleaser to v1.8.3

## [2.4.1] - 2022-05-05

### Fixed

- server: Remove all tags when tags change into an empty value
- server: Delete unused tags created with server resource on server delete
- server: Improve tags validation: check for case-insensitive duplicates, supress diff when only order of tags changes, print warning when trying to create existing tag with different letter casing
- dbaas: require that both `maintenance_window_time` and `maintenance_window_dow` are set when defining maintenance window
- dbaas: `maintenance_window_time` format

### Changed
- New upcloud-go-api version v4.5.1
- Update terraform-plugin-sdk to v2.15.0
- Update Go version to 1.17

## [2.4.0] - 2022-04-12

### Added
- Support for UpCloud Managed Load Balancers (beta)

### Fixed
- dbaas: upgrading database version

## [2.3.0] - 2022-03-14

### Added
- object storage: allow passing access and secret key as environment variables
- object storage: enable import feature
- storage: add support for autoresizing partition and filesystem

### Fixed
- dbaas: fix PostgreSQL properties: pg_stat_statements_track, pg_partman_bgw_role, pg_partman_bgw_interval

## [2.2.0] - 2022-02-14

### Added

- storage: upcloud_storage data source to retrieve specific storage details

### Fixed

- docs: set provider username and password as required arguments
- provider: return underlying error from initial login check instead of custom error
- provider: fix dangling resource references by removing a binding to an remote object if it no longer exists
- provider: fix runtime error when importing managed database


## [2.1.5] - 2022-01-27

### Fixed

- storage: fix missing backup_rule when importing resource
- provider: fix user-agent for release builds
- server: fix missing template id if resource creation fails on tag errors

### Changed

- Update documentation


## [2.1.4] - 2022-01-18

### Added

- server: validate plan and zone field values before executing API commands
- Support for UpCloud Managed Databases
- Support for debuggers like Delve

### Fixed

- firewall: fix missing server_id when importing firewall resource
- firewall: change port types from int to string to avoid having zero values in state when importing rules with undefined port number(s).
- firewall: remove proto field's default value "tcp" as this prevents settings optional fields value to null and update validator to accept empty string which corresponds to any protocol
- object storage: fix issue where order of storage buckets in an object storage resource would incorrectly trigger changes
- server: return more descriptive error message if subaccount tries to edit server tags

### Changed

- Upgraded terraform-plugin-sdk from v2.7.1 to v2.10.0

## [2.1.3] - 2021-11-18

### Added

- Added title field to the server resource

### Fixed

- server: fix custom plan updates (cpu/mem)

### Changed

- server: new hostname validator

## [2.1.2] - 2021-11-01

### Added

- Added simple backups support (#188)

### Fixed

- Prevent empty tags from replanning a server (#178)
- Make sure either storage devices or template are required on the server resource

## [2.1.1] - 2021-06-22

### Fixed

- fix(client): fix user-agent value (#165)

## [2.1.0] - 2021-06-01

### Added

- Support for UpCloud ObjectStorage S3 compatible storage.
- Add host field to the server resource
- server: add tags attribute support (#150) 
- chore: Add more examples

### Fixed

- Server not started after updating storage device
- router: fix creation of attachedNetworks for routers #144
- chore: fix example in upcloud_tag #125
- server: prevent some attribute update from restarting (#146) 
- router: allow detaching router and deleting attached routers (#151) 
- storage: check size before cloning a device (#152)
- storage: fix address formating (#153)

### Changed

- Update documentation
- Update README

### Deprecated

- tag resource
- zone and zones datasources
- tag datasource

## [2.0.0] - 2021-01-27

### Added

- Missing documentation server resource [#89](https://github.com/UpCloudLtd/terraform-provider-upcloud/issues/89)
- Missing documentation for zone datasource [#120](https://github.com/UpCloudLtd/terraform-provider-upcloud/issues/120)
- New [examples](../blob/master/examples) of using the provider
- Updated workflow to run acceptance tests when opening pull request / pushing to master
- Add user-agent header to the requests
- Can now explicitly set IP address for network interfaces (requires special priviledes for your UpCloud account)
- Expose metadata field for server resource

### Changed

- **Breaking**: the template (os storage) is described with a separate block within the server resource, note that removing / recreating server resource also recreates the storage
- **Breaking**: other storages are now managed outside of the server resource and attached to server using `storage_devices` block

### Removed

- Moved multiple utility functions to `/internal`

### Fixed

- Better drift detection [#106](https://github.com/UpCloudLtd/terraform-provider-upcloud/issues/106)
- Fixed issue where a change in server storages would replace the server network interfaces and recreate the server
- Addressed issue where a change in server networking would replace the previous storages (the template will still be created anew)
- Inconsistent documentation

## [1.0.0] - 2020-10-19

Updated upcloud-go-api, added build/CI scripts, and repackaged 0.1.0 as 1.0.0.

## [0.1.0] - 2020-09-24

### Added

- Changelog to highlight key alterations across future releases
- Website directory for future provider documentation
- Vendor directory through go modules to cover CI builds
- datasource_upcloud_hosts to view hosts data
- datasource_upcloud_ip_addresses to retrieve account wide ip address data
- datasource_upcloud_networks to retrieve account wide networks data
- datasource_upcloud_tags to retrieve account wide tag data
- datasource_upcloud_zone to retrieve specific zone details
- datasource_upcloud_zones to retrieve account wide zone data
- resource_upcloud_firewall_rules add to allow rules to be applied to server
- resource_upcloud_floating_ip_address to allow the management of floating ip addresses
- resource_upcloud_network to allow the management of networks
- resource_upcloud_router to allow the management of routers

### Changed

- README and examples/README to cover local builds, setup and test execution
- Go version to 1.14 and against Go master branch in Travis CI
- Travis CI file to execute website-test covering provider documentation
- Provider uses Terraform Plugin SDK V2
- resource_upcloud_server expanded with new functionality from UpCloud API 1.3
- resource_upcloud_storage expaned with new functionality from UpCloud API 1.3
- resource_upcloud_tag expanded to implement read function

### Removed

- Removed storage HCL blocks that failed due to referencing older UpCloud template ID
- Removed the plan, price, price_zone and timezone UpCloud resources
- resource_upcloud_ip removed and replaced by resource_upcloud_floating_ip_address
- resource_upcloud_firewall_rule removed and replaced by resource_upcloud_firewall_rules
- resource_upcloud_zone removed and replaced by zone and zones datasources

[Unreleased]: https://github.com/UpCloudLtd/terraform-provider-upcloud/compare/v2.6.1...HEAD
[2.6.1]: https://github.com/UpCloudLtd/terraform-provider-upcloud/compare/v2.6.0...v2.6.1
[2.6.0]: https://github.com/UpCloudLtd/terraform-provider-upcloud/compare/v2.5.0...v2.6.0
[2.5.0]: https://github.com/UpCloudLtd/terraform-provider-upcloud/compare/v2.4.2...v2.5.0
[2.4.2]: https://github.com/UpCloudLtd/terraform-provider-upcloud/compare/v2.4.1...v2.4.2
[2.4.1]: https://github.com/UpCloudLtd/terraform-provider-upcloud/compare/v2.4.0...v2.4.1
[2.4.0]: https://github.com/UpCloudLtd/terraform-provider-upcloud/compare/v2.3.0...v2.4.0
[2.3.0]: https://github.com/UpCloudLtd/terraform-provider-upcloud/compare/v2.2.0...v2.3.0
[2.2.0]: https://github.com/UpCloudLtd/terraform-provider-upcloud/compare/v2.1.5...v2.2.0
[2.1.5]: https://github.com/UpCloudLtd/terraform-provider-upcloud/compare/v2.1.4...v2.1.5
[2.1.4]: https://github.com/UpCloudLtd/terraform-provider-upcloud/compare/v2.1.3...v2.1.4
[2.1.3]: https://github.com/UpCloudLtd/terraform-provider-upcloud/compare/v2.1.2...v2.1.3
[2.1.2]: https://github.com/UpCloudLtd/terraform-provider-upcloud/compare/v2.1.1...v2.1.2
[2.1.1]: https://github.com/UpCloudLtd/terraform-provider-upcloud/compare/v2.1.0...v2.1.1
[2.1.0]: https://github.com/UpCloudLtd/terraform-provider-upcloud/compare/2.0.0...v2.1.0
[2.0.0]: https://github.com/UpCloudLtd/terraform-provider-upcloud/compare/1.0.0...2.0.0
[1.0.0]: https://github.com/UpCloudLtd/terraform-provider-upcloud/compare/0.1.0...1.0.0
[0.1.0]: https://github.com/UpCloudLtd/terraform-provider-upcloud/releases/tag/0.1.0<|MERGE_RESOLUTION|>--- conflicted
+++ resolved
@@ -5,7 +5,6 @@
 
 ## [Unreleased]
 
-<<<<<<< HEAD
 ### Added
 - lbaas: private network support
 
@@ -15,10 +14,9 @@
 
 ### Deprecated
 - lbaas: `upcloud_loadbalancer` resource fields `dns_name` and `network`
-=======
+
 ### Removed
 - kubernetes: kubernetes plan datasource
->>>>>>> b99f546d
 
 ## [2.6.1] - 2022-10-12
 
