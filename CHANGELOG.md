# Changelog

All notable changes to this project will be documented in this file.
See updating [Changelog example here](https://keepachangelog.com/en/1.0.0/)

## [Unreleased]

<<<<<<< HEAD
### Added

- storage: upcloud_storage data source to retrieve specific storage details
=======
### Fixed

- docs: set provider username and password as required arguments
>>>>>>> d80a740d


## [2.1.5] - 2022-01-27

### Fixed

- storage: fix missing backup_rule when importing resource
- provider: fix user-agent for release builds
- server: fix missing template id if resource creation fails on tag errors

### Changed

- Update documentation


## [2.1.4] - 2022-01-18

### Added

- server: validate plan and zone field values before executing API commands
- Support for UpCloud Managed Databases
- Support for debuggers like Delve

### Fixed

- firewall: fix missing server_id when importing firewall resource
- firewall: change port types from int to string to avoid having zero values in state when importing rules with undefined port number(s).
- firewall: remove proto field's default value "tcp" as this prevents settings optional fields value to null and update validator to accept empty string which corresponds to any protocol
- object storage: fix issue where order of storage buckets in an object storage resource would incorrectly trigger changes
- server: return more descriptive error message if subaccount tries to edit server tags

### Changed

- Upgraded terraform-plugin-sdk from v2.7.1 to v2.10.0

## [2.1.3] - 2021-11-18

### Added

- Added title field to the server resource

### Fixed

- server: fix custom plan updates (cpu/mem)

### Changed

- server: new hostname validator

## [2.1.2] - 2021-11-01

### Added

- Added simple backups support (#188)

### Fixed

- Prevent empty tags from replanning a server (#178)
- Make sure either storage devices or template are required on the server resource

## [2.1.1] - 2021-06-22

### Fixed

- fix(client): fix user-agent value (#165)

## [2.1.0] - 2021-06-01

### Added

- Support for UpCloud ObjectStorage S3 compatible storage.
- Add host field to the server resource
- server: add tags attribute support (#150) 
- chore: Add more examples

### Fixed

- Server not started after updating storage device
- router: fix creation of attachedNetworks for routers #144
- chore: fix example in upcloud_tag #125
- server: prevent some attribute update from restarting (#146) 
- router: allow detaching router and deleting attached routers (#151) 
- storage: check size before cloning a device (#152)
- storage: fix address formating (#153)

### Changed

- Update documentation
- Update README

### Deprecated

- tag resource
- zone and zones datasources
- tag datasource

## [2.0.0] - 2021-01-27

### Added

- Missing documentation server resource [#89](https://github.com/UpCloudLtd/terraform-provider-upcloud/issues/89)
- Missing documentation for zone datasource [#120](https://github.com/UpCloudLtd/terraform-provider-upcloud/issues/120)
- New [examples](../blob/master/examples) of using the provider
- Updated workflow to run acceptance tests when opening pull request / pushing to master
- Add user-agent header to the requests
- Can now explicitly set IP address for network interfaces (requires special priviledes for your UpCloud account)
- Expose metadata field for server resource

### Changed

- **Breaking**: the template (os storage) is described with a separate block within the server resource, note that removing / recreating server resource also recreates the storage
- **Breaking**: other storages are now managed outside of the server resource and attached to server using `storage_devices` block

### Removed

- Moved multiple utility functions to `/internal`

### Fixed

- Better drift detection [#106](https://github.com/UpCloudLtd/terraform-provider-upcloud/issues/106)
- Fixed issue where a change in server storages would replace the server network interfaces and recreate the server
- Addressed issue where a change in server networking would replace the previous storages (the template will still be created anew)
- Inconsistent documentation

## [1.0.0] - 2020-10-19

Updated upcloud-go-api, added build/CI scripts, and repackaged 0.1.0 as 1.0.0.

## [0.1.0] - 2020-09-24

### Added

- Changelog to highlight key alterations across future releases
- Website directory for future provider documentation
- Vendor directory through go modules to cover CI builds
- datasource_upcloud_hosts to view hosts data
- datasource_upcloud_ip_addresses to retrieve account wide ip address data
- datasource_upcloud_networks to retrieve account wide networks data
- datasource_upcloud_tags to retrieve account wide tag data
- datasource_upcloud_zone to retrieve specific zone details
- datasource_upcloud_zones to retrieve account wide zone data
- resource_upcloud_firewall_rules add to allow rules to be applied to server
- resource_upcloud_floating_ip_address to allow the management of floating ip addresses
- resource_upcloud_network to allow the management of networks
- resource_upcloud_router to allow the management of routers

### Changed

- README and examples/README to cover local builds, setup and test execution
- Go version to 1.14 and against Go master branch in Travis CI
- Travis CI file to execute website-test covering provider documentation
- Provider uses Terraform Plugin SDK V2
- resource_upcloud_server expanded with new functionality from UpCloud API 1.3
- resource_upcloud_storage expaned with new functionality from UpCloud API 1.3
- resource_upcloud_tag expanded to implement read function

### Removed

- Removed storage HCL blocks that failed due to referencing older UpCloud template ID
- Removed the plan, price, price_zone and timezone UpCloud resources
- resource_upcloud_ip removed and replaced by resource_upcloud_floating_ip_address
- resource_upcloud_firewall_rule removed and replaced by resource_upcloud_firewall_rules
- resource_upcloud_zone removed and replaced by zone and zones datasources

[Unreleased]: https://github.com/UpCloudLtd/terraform-provider-upcloud/compare/v2.1.5...HEAD
[2.1.5]: https://github.com/UpCloudLtd/terraform-provider-upcloud/compare/v2.1.4...v2.1.5
[2.1.4]: https://github.com/UpCloudLtd/terraform-provider-upcloud/compare/v2.1.3...v2.1.4
[2.1.3]: https://github.com/UpCloudLtd/terraform-provider-upcloud/compare/v2.1.2...v2.1.3
[2.1.2]: https://github.com/UpCloudLtd/terraform-provider-upcloud/compare/v2.1.1...v2.1.2
[2.1.1]: https://github.com/UpCloudLtd/terraform-provider-upcloud/compare/v2.1.0...v2.1.1
[2.1.0]: https://github.com/UpCloudLtd/terraform-provider-upcloud/compare/2.0.0...v2.1.0
[2.0.0]: https://github.com/UpCloudLtd/terraform-provider-upcloud/compare/1.0.0...2.0.0
[1.0.0]: https://github.com/UpCloudLtd/terraform-provider-upcloud/compare/0.1.0...1.0.0
[0.1.0]: https://github.com/UpCloudLtd/terraform-provider-upcloud/releases/tag/0.1.0<|MERGE_RESOLUTION|>--- conflicted
+++ resolved
@@ -5,15 +5,13 @@
 
 ## [Unreleased]
 
-<<<<<<< HEAD
 ### Added
 
 - storage: upcloud_storage data source to retrieve specific storage details
-=======
+
 ### Fixed
 
 - docs: set provider username and password as required arguments
->>>>>>> d80a740d
 
 
 ## [2.1.5] - 2022-01-27
