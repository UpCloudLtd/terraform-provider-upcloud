--- conflicted
+++ resolved
@@ -9,11 +9,8 @@
 - gateway: add read-only `addresses` field
 - kubernetes: `control_plane_ip_filter` field to `upcloud_kubernetes_cluster` resource
 - dbaas: `upcloud_managed_database_mysql_sessions`, `upcloud_managed_database_postgresql_sessions` and `upcloud_managed_database_redis_sessions` data sources
-<<<<<<< HEAD
+- network: `dhcp_routes` field to `ip_network` block in `upcloud_network` resource
 - router: `static_routes` block to `upcloud_router` resource
-=======
-- network: `dhcp_routes` field to `ip_network` block in `upcloud_network` resource
->>>>>>> 14d022b8
 
 ### Changed
 - kubernetes: remove node group maximum value validation. The maximum number of nodes (in the cluster) is determined by the cluster plan and the validation is done on the API side.
