# Changelog

All notable changes to this project will be documented in this file.
See updating [Changelog example here](https://keepachangelog.com/en/1.0.0/)

## [Unreleased]

### Added

<<<<<<< HEAD
- server: validate plan and zone field values before executing API commands

=======
- Support for debuggers like Delve

### Fixed

- firewall: fix missing server_id when importing firewall resource
>>>>>>> a13f3bff

## [2.1.3]

### Added

- Added title field to the server resource

### Fixed

- server: fix custom plan updates (cpu/mem)

### Changed

- server: new hostname validator

## [2.1.2]

### Added

- Added simple backups support (#188)

### Fixed

- Prevent empty tags from replanning a server (#178)
- Make sure either storage devices or template are required on the server resource

## [2.1.1]

### Fixed

- fix(client): fix user-agent value (#165)

## [2.1.0]

### Added

- Support for UpCloud ObjectStorage S3 compatible storage.
- Add host field to the server resource
- server: add tags attribute support (#150) 
- chore: Add more examples

### Fixed

- Server not started after updating storage device
- router: fix creation of attachedNetworks for routers #144
- chore: fix example in upcloud_tag #125
- server: prevent some attribute update from restarting (#146) 
- router: allow detaching router and deleting attached routers (#151) 
- storage: check size before cloning a device (#152)
- storage: fix address formating (#153)

### Changed

- Update documentation
- Update README

### Deprecated

- tag resource
- zone and zones datasources
- tag datasource

## [2.0.0]

### Added

- Missing documentation server resource [#89](https://github.com/UpCloudLtd/terraform-provider-upcloud/issues/89)
- Missing documentation for zone datasource [#120](https://github.com/UpCloudLtd/terraform-provider-upcloud/issues/120)
- New [examples](../blob/master/examples) of using the provider
- Updated workflow to run acceptance tests when opening pull request / pushing to master
- Add user-agent header to the requests
- Can now explicitly set IP address for network interfaces (requires special priviledes for your UpCloud account)
- Expose metadata field for server resource

### Changed

- **Breaking**: the template (os storage) is described with a separate block within the server resource, note that removing / recreating server resource also recreates the storage
- **Breaking**: other storages are now managed outside of the server resource and attached to server using `storage_devices` block

### Removed

- Moved multiple utility functions to `/internal`

### Fixed

- Better drift detection [#106](https://github.com/UpCloudLtd/terraform-provider-upcloud/issues/106)
- Fixed issue where a change in server storages would replace the server network interfaces and recreate the server
- Addressed issue where a change in server networking would replace the previous storages (the template will still be created anew)
- Inconsistent documentation

## [1.0.0]

Updated upcloud-go-api, added build/CI scripts, and repackaged 0.1.0 as 1.0.0.

## [0.1.0]

### Added

- Changelog to highlight key alterations across future releases
- Website directory for future provider documentation
- Vendor directory through go modules to cover CI builds
- datasource_upcloud_hosts to view hosts data
- datasource_upcloud_ip_addresses to retrieve account wide ip address data
- datasource_upcloud_networks to retrieve account wide networks data
- datasource_upcloud_tags to retrieve account wide tag data
- datasource_upcloud_zone to retrieve specific zone details
- datasource_upcloud_zones to retrieve account wide zone data
- resource_upcloud_firewall_rules add to allow rules to be applied to server
- resource_upcloud_floating_ip_address to allow the management of floating ip addresses
- resource_upcloud_network to allow the management of networks
- resource_upcloud_router to allow the management of routers

### Changed

- README and examples/README to cover local builds, setup and test execution
- Go version to 1.14 and against Go master branch in Travis CI
- Travis CI file to execute website-test covering provider documentation
- Provider uses Terraform Plugin SDK V2
- resource_upcloud_server expanded with new functionality from UpCloud API 1.3
- resource_upcloud_storage expaned with new functionality from UpCloud API 1.3
- resource_upcloud_tag expanded to implement read function

### Removed

- Removed storage HCL blocks that failed due to referencing older UpCloud template ID
- Removed the plan, price, price_zone and timezone UpCloud resources
- resource_upcloud_ip removed and replaced by resource_upcloud_floating_ip_address
- resource_upcloud_firewall_rule removed and replaced by resource_upcloud_firewall_rules
- resource_upcloud_zone removed and replaced by zone and zones datasources

[Unreleased]: https://github.com/UpCloudLtd/terraform-provider-upcloud/compare/v2.1.3...HEAD
[2.1.3]: https://github.com/UpCloudLtd/terraform-provider-upcloud/compare/v2.1.2...v2.1.3
[2.1.2]: https://github.com/UpCloudLtd/terraform-provider-upcloud/compare/v2.1.1...v2.1.2
[2.1.1]: https://github.com/UpCloudLtd/terraform-provider-upcloud/compare/v2.1.0...v2.1.1
[2.1.0]: https://github.com/UpCloudLtd/terraform-provider-upcloud/compare/2.0.0...v2.1.0
[2.0.0]: https://github.com/UpCloudLtd/terraform-provider-upcloud/compare/1.0.0...2.0.0
[1.0.0]: https://github.com/UpCloudLtd/terraform-provider-upcloud/compare/0.1.0...1.0.0
[0.1.0]: https://github.com/UpCloudLtd/terraform-provider-upcloud/releases/tag/0.1.0<|MERGE_RESOLUTION|>--- conflicted
+++ resolved
@@ -7,16 +7,13 @@
 
 ### Added
 
-<<<<<<< HEAD
 - server: validate plan and zone field values before executing API commands
 
-=======
 - Support for debuggers like Delve
 
 ### Fixed
 
 - firewall: fix missing server_id when importing firewall resource
->>>>>>> a13f3bff
 
 ## [2.1.3]
 
