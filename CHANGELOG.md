# Changelog

All notable changes to this project will be documented in this file.
See updating [Changelog example here](https://keepachangelog.com/en/1.0.0/)

## [Unreleased]

<<<<<<< HEAD
### Added
- dbaas: new properties to MySQL and PostgreSQL resources

### Changed
- server: rebuild network interfaces without re-creating server
=======
### Changed
- new upcloud-go-api version 5
>>>>>>> de0b185c

## [2.7.0] - 2022-11-16

### Added
- lbaas: private network support
- new server group resource with experimental anti affinity support

### Changed
- Update terraform-plugin-sdk to v2.24.0
- Update upcloud-go-api to v4.10.0

### Deprecated
- lbaas: `upcloud_loadbalancer` resource fields `dns_name` and `network`

### Removed
- kubernetes: kubernetes plan datasource

## [2.6.1] - 2022-10-12

### Fixed
- kubernetes: add mention about k8s resources being in alpha to the docs

## [2.6.0] - 2022-10-11

### Added
- dbaas: property validators
- dbaas: PostgreSQL properties `default_toast_compression` and `max_slot_wal_keep_size`
- server: Labels
- kubernetes: experimental: `upcloud_kubernetes_cluster` resource and `upcloud_kubernetes_cluster`
  & `upcloud_kubernetes_plan` data sources

### Fixed
- dbaas: fractional values in PostgreSQL properties `autovacuum_analyze_scale_factor`, `autovacuum_vacuum_scale_factor` and `bgwriter_lru_multiplier`
- dbaas: removed logic to replace last `_` with `.` in `pg_stat_statements_track`, `pg_partman_bgw_role`, `pg_partman_bgw_interval` property names as these are now handled in snake case also in the API.

### Changed
- dbaas: updated property descriptions
- structured logging with `tflog`
- storage: update maximum storage size from 2048 to 4096 gigabytes
- provider: changed `username` and `password` into optional parameters. This does not change how these parameters are used: providing these values in the provider block has already been optional, if credentials were defined as environment variables.

## [2.5.0] - 2022-06-20

### Added
- lbaas: frontend and backend properties
- lbaas: `set_forwarded_headers` frontend rule action
- firewall: allow specifying default rules

### Changed
- New upcloud-go-api version 4.7.0 with context support

## [2.4.2] - 2022-05-10

### Changed
- Update GoReleaser to v1.8.3

## [2.4.1] - 2022-05-05

### Fixed

- server: Remove all tags when tags change into an empty value
- server: Delete unused tags created with server resource on server delete
- server: Improve tags validation: check for case-insensitive duplicates, supress diff when only order of tags changes, print warning when trying to create existing tag with different letter casing
- dbaas: require that both `maintenance_window_time` and `maintenance_window_dow` are set when defining maintenance window
- dbaas: `maintenance_window_time` format

### Changed
- New upcloud-go-api version v4.5.1
- Update terraform-plugin-sdk to v2.15.0
- Update Go version to 1.17

## [2.4.0] - 2022-04-12

### Added
- Support for UpCloud Managed Load Balancers (beta)

### Fixed
- dbaas: upgrading database version

## [2.3.0] - 2022-03-14

### Added
- object storage: allow passing access and secret key as environment variables
- object storage: enable import feature
- storage: add support for autoresizing partition and filesystem

### Fixed
- dbaas: fix PostgreSQL properties: pg_stat_statements_track, pg_partman_bgw_role, pg_partman_bgw_interval

## [2.2.0] - 2022-02-14

### Added

- storage: upcloud_storage data source to retrieve specific storage details

### Fixed

- docs: set provider username and password as required arguments
- provider: return underlying error from initial login check instead of custom error
- provider: fix dangling resource references by removing a binding to an remote object if it no longer exists
- provider: fix runtime error when importing managed database


## [2.1.5] - 2022-01-27

### Fixed

- storage: fix missing backup_rule when importing resource
- provider: fix user-agent for release builds
- server: fix missing template id if resource creation fails on tag errors

### Changed

- Update documentation


## [2.1.4] - 2022-01-18

### Added

- server: validate plan and zone field values before executing API commands
- Support for UpCloud Managed Databases
- Support for debuggers like Delve

### Fixed

- firewall: fix missing server_id when importing firewall resource
- firewall: change port types from int to string to avoid having zero values in state when importing rules with undefined port number(s).
- firewall: remove proto field's default value "tcp" as this prevents settings optional fields value to null and update validator to accept empty string which corresponds to any protocol
- object storage: fix issue where order of storage buckets in an object storage resource would incorrectly trigger changes
- server: return more descriptive error message if subaccount tries to edit server tags

### Changed

- Upgraded terraform-plugin-sdk from v2.7.1 to v2.10.0

## [2.1.3] - 2021-11-18

### Added

- Added title field to the server resource

### Fixed

- server: fix custom plan updates (cpu/mem)

### Changed

- server: new hostname validator

## [2.1.2] - 2021-11-01

### Added

- Added simple backups support (#188)

### Fixed

- Prevent empty tags from replanning a server (#178)
- Make sure either storage devices or template are required on the server resource

## [2.1.1] - 2021-06-22

### Fixed

- fix(client): fix user-agent value (#165)

## [2.1.0] - 2021-06-01

### Added

- Support for UpCloud ObjectStorage S3 compatible storage.
- Add host field to the server resource
- server: add tags attribute support (#150) 
- chore: Add more examples

### Fixed

- Server not started after updating storage device
- router: fix creation of attachedNetworks for routers #144
- chore: fix example in upcloud_tag #125
- server: prevent some attribute update from restarting (#146) 
- router: allow detaching router and deleting attached routers (#151) 
- storage: check size before cloning a device (#152)
- storage: fix address formating (#153)

### Changed

- Update documentation
- Update README

### Deprecated

- tag resource
- zone and zones datasources
- tag datasource

## [2.0.0] - 2021-01-27

### Added

- Missing documentation server resource [#89](https://github.com/UpCloudLtd/terraform-provider-upcloud/issues/89)
- Missing documentation for zone datasource [#120](https://github.com/UpCloudLtd/terraform-provider-upcloud/issues/120)
- New [examples](../blob/master/examples) of using the provider
- Updated workflow to run acceptance tests when opening pull request / pushing to master
- Add user-agent header to the requests
- Can now explicitly set IP address for network interfaces (requires special priviledes for your UpCloud account)
- Expose metadata field for server resource

### Changed

- **Breaking**: the template (os storage) is described with a separate block within the server resource, note that removing / recreating server resource also recreates the storage
- **Breaking**: other storages are now managed outside of the server resource and attached to server using `storage_devices` block

### Removed

- Moved multiple utility functions to `/internal`

### Fixed

- Better drift detection [#106](https://github.com/UpCloudLtd/terraform-provider-upcloud/issues/106)
- Fixed issue where a change in server storages would replace the server network interfaces and recreate the server
- Addressed issue where a change in server networking would replace the previous storages (the template will still be created anew)
- Inconsistent documentation

## [1.0.0] - 2020-10-19

Updated upcloud-go-api, added build/CI scripts, and repackaged 0.1.0 as 1.0.0.

## [0.1.0] - 2020-09-24

### Added

- Changelog to highlight key alterations across future releases
- Website directory for future provider documentation
- Vendor directory through go modules to cover CI builds
- datasource_upcloud_hosts to view hosts data
- datasource_upcloud_ip_addresses to retrieve account wide ip address data
- datasource_upcloud_networks to retrieve account wide networks data
- datasource_upcloud_tags to retrieve account wide tag data
- datasource_upcloud_zone to retrieve specific zone details
- datasource_upcloud_zones to retrieve account wide zone data
- resource_upcloud_firewall_rules add to allow rules to be applied to server
- resource_upcloud_floating_ip_address to allow the management of floating ip addresses
- resource_upcloud_network to allow the management of networks
- resource_upcloud_router to allow the management of routers

### Changed

- README and examples/README to cover local builds, setup and test execution
- Go version to 1.14 and against Go master branch in Travis CI
- Travis CI file to execute website-test covering provider documentation
- Provider uses Terraform Plugin SDK V2
- resource_upcloud_server expanded with new functionality from UpCloud API 1.3
- resource_upcloud_storage expaned with new functionality from UpCloud API 1.3
- resource_upcloud_tag expanded to implement read function

### Removed

- Removed storage HCL blocks that failed due to referencing older UpCloud template ID
- Removed the plan, price, price_zone and timezone UpCloud resources
- resource_upcloud_ip removed and replaced by resource_upcloud_floating_ip_address
- resource_upcloud_firewall_rule removed and replaced by resource_upcloud_firewall_rules
- resource_upcloud_zone removed and replaced by zone and zones datasources

[Unreleased]: https://github.com/UpCloudLtd/terraform-provider-upcloud/compare/v2.7.0...HEAD
[2.7.0]: https://github.com/UpCloudLtd/terraform-provider-upcloud/compare/v2.6.1...v2.7.0
[2.6.1]: https://github.com/UpCloudLtd/terraform-provider-upcloud/compare/v2.6.0...v2.6.1
[2.6.0]: https://github.com/UpCloudLtd/terraform-provider-upcloud/compare/v2.5.0...v2.6.0
[2.5.0]: https://github.com/UpCloudLtd/terraform-provider-upcloud/compare/v2.4.2...v2.5.0
[2.4.2]: https://github.com/UpCloudLtd/terraform-provider-upcloud/compare/v2.4.1...v2.4.2
[2.4.1]: https://github.com/UpCloudLtd/terraform-provider-upcloud/compare/v2.4.0...v2.4.1
[2.4.0]: https://github.com/UpCloudLtd/terraform-provider-upcloud/compare/v2.3.0...v2.4.0
[2.3.0]: https://github.com/UpCloudLtd/terraform-provider-upcloud/compare/v2.2.0...v2.3.0
[2.2.0]: https://github.com/UpCloudLtd/terraform-provider-upcloud/compare/v2.1.5...v2.2.0
[2.1.5]: https://github.com/UpCloudLtd/terraform-provider-upcloud/compare/v2.1.4...v2.1.5
[2.1.4]: https://github.com/UpCloudLtd/terraform-provider-upcloud/compare/v2.1.3...v2.1.4
[2.1.3]: https://github.com/UpCloudLtd/terraform-provider-upcloud/compare/v2.1.2...v2.1.3
[2.1.2]: https://github.com/UpCloudLtd/terraform-provider-upcloud/compare/v2.1.1...v2.1.2
[2.1.1]: https://github.com/UpCloudLtd/terraform-provider-upcloud/compare/v2.1.0...v2.1.1
[2.1.0]: https://github.com/UpCloudLtd/terraform-provider-upcloud/compare/2.0.0...v2.1.0
[2.0.0]: https://github.com/UpCloudLtd/terraform-provider-upcloud/compare/1.0.0...2.0.0
[1.0.0]: https://github.com/UpCloudLtd/terraform-provider-upcloud/compare/0.1.0...1.0.0
[0.1.0]: https://github.com/UpCloudLtd/terraform-provider-upcloud/releases/tag/0.1.0<|MERGE_RESOLUTION|>--- conflicted
+++ resolved
@@ -5,16 +5,12 @@
 
 ## [Unreleased]
 
-<<<<<<< HEAD
 ### Added
 - dbaas: new properties to MySQL and PostgreSQL resources
 
 ### Changed
 - server: rebuild network interfaces without re-creating server
-=======
-### Changed
 - new upcloud-go-api version 5
->>>>>>> de0b185c
 
 ## [2.7.0] - 2022-11-16
 
