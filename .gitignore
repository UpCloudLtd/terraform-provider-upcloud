--- conflicted
+++ resolved
@@ -36,9 +36,5 @@
 .apdisk
 
 # End of https://www.gitignore.io/api/macos
-<<<<<<< HEAD
-
 vendor
-=======
 .vscode
->>>>>>> 0c79df8c
